--- conflicted
+++ resolved
@@ -30,20 +30,12 @@
 type ReaderConfig struct { ... }
 type Reader struct { ... }
   func NewReader(io.Reader, *ReaderConfig) (*Reader, error) { ... }
-<<<<<<< HEAD
-  func (*Reader) Reset(io.Reader) error                     { ... }
-=======
->>>>>>> b9aab3c6
   func (*Reader) Read([]byte) (int, error)                  { ... }
   func (*Reader) Close() error                              { ... }
 
 type WriterConfig struct { ... }
 type Writer struct { ... }
   func NewWriter(io.Writer, *WriterConfig) (*Writer, error) { ... }
-<<<<<<< HEAD
-  func (*Writer) Reset(io.Writer) error                     { ... }
-=======
->>>>>>> b9aab3c6
   func (*Writer) Write([]byte) (int, error)                 { ... }
   func (*Writer) Close() error                              { ... }
 ```
